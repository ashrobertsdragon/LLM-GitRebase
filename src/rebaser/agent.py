--- conflicted
+++ resolved
@@ -19,11 +19,7 @@
 )
 
 from rebaser.mcp_client import MCPClient
-<<<<<<< HEAD
 from rebaser.model import MCPToolOutput, convert_to_schema, clean_schema
-=======
-from rebaser.model import clean_inline_schema
->>>>>>> 470ececd
 
 load_dotenv()
 api_client = BaseApiClient(api_key=os.environ["gemini_key"])
@@ -84,17 +80,12 @@
         function: FunctionDeclarationDict = {
             "name": tool.name,
             "description": tool.description,
-<<<<<<< HEAD
             "response": convert_to_schema(MCPToolOutput),
         }
         if schema:
             function["parameters"] = schema
         function_declarations.append(function)
 
-=======
-            "parameters": schema,
-        })
->>>>>>> 470ececd
         schemas[tool.name] = schema
 
     return {
