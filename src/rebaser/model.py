from enum import StrEnum
from typing import Literal, TypedDict, overload
from pydantic import BaseModel, Field
from google.genai.types import SchemaDict


class RebaseCommit(BaseModel):
    """A rebasing action."""

    sha: str = Field(..., min_length=7, max_length=40)
    action: Literal["PICK", "REWORD", "EDIT", "SQUASH", "FIXUP", "DROP"]
    message: str | None = Field(None, min_length=1)


class RebasePlan(BaseModel):
    plan: list[RebaseCommit] = Field(default_factory=list)


class GitCommand(BaseModel):
    """A validated git command."""

    command: Literal["add", "checkout", "reset", "rebase", "commit"]
    args: list[str] = Field(default_factory=list)

    def to_command_list(self) -> list[str]:
        """Convert the command to a list suitable for subprocess."""
        return [self.command] + self.args


class RebaseState(StrEnum):
    """The state of the rebase process."""

    UN_STARTED = "un_started"
    IN_PROGRESS = "in_progress"
    CONFLICT = "conflict"
    FINISHED = "finished"


class MCPToolOutput(TypedDict):
    """The output of the MCP tool."""

    success: bool
    message: str


class MergeStrategy(BaseModel):
    """A merge strategy."""

    file_path: str
    content: str


class GitRebaseTools(StrEnum):
    START_REBASE = "git_start_rebase"
    EDIT_COMMIT = "git_edit_commit"
    RESUME_REBASE = "git_resume_rebase"


class GitStartRebase(BaseModel):
    branch: str
    base_commit: str = Field(..., min_length=7, max_length=40)
    rebase_plan: list[RebaseCommit] = Field(default_factory=list)


class GitEditCommit(BaseModel):
    commit_sha: str = Field(..., min_length=7, max_length=40)
    merge_strategy: list[MergeStrategy] = Field(default_factory=list)


class FileOperation(BaseModel):
    """Model for file operations during rebasing"""

    commit_sha: str
    file_path: str
    operation_type: Literal["modify", "restore", "delete", "rename"]
    content: str | None = Field(default=None, min_length=1)
    new_file_path: str | None = Field(default=None, min_length=1)

    class Config:
        extra = "forbid"


<<<<<<< HEAD
FileOperation.model_json_schema()


def convert_to_schema(
    typed_dict: type[TypedDict],  # type: ignore[valid-type]
) -> SchemaDict:
    py_json_map = {
        "str": "string",
        "int": "integer",
        "float": "number",
        "bool": "boolean",
        "list": "array",
        "dict": "object",
    }

    properties = {}
    required = []

    for key, type_ in typed_dict.__annotations__.items():
        properties[key] = {"type": py_json_map[type_.__name__]}
        required.append(key)

    return {"properties": properties, "required": required}


def clean_schema(schema: dict) -> SchemaDict:
=======
def clean_inline_schema(schema: dict) -> SchemaDict:
>>>>>>> 470ececd
    """Inlines Pydantic $ref definitions within a JSON schema."""
    definitions = schema.get("$defs", {})

    def _resolve_ref(ref: str) -> dict:
        ref_path = ref.replace("#/$defs/", "").split("/")
        current = definitions

        for part in ref_path:
            if part not in current:
                return {"$ref": ref}
            current = current[part]
        return current

    @overload
    def _inline(obj: dict) -> dict: ...
    @overload
    def _inline(obj: list) -> list: ...
    @overload
    def _inline(obj: str) -> str: ...
    def _inline(obj: dict | list | str) -> dict | list | str:
        if isinstance(obj, dict):
            new_obj = {}
            for k, v in obj.items():
                if k in ["additionalProperties", "$schema", "default"]:
                    continue
                if (
                    k == "$ref"
                    and isinstance(v, str)
                    and v.startswith("#/$defs/")
                ):
                    ref_value = _resolve_ref(v)
                    inlined = _inline(ref_value)
                    new_obj.update(inlined)
                else:
                    new_obj[k] = _inline(v)
            return new_obj
        elif isinstance(obj, list):
            return [_inline(item) for item in obj]
        return obj

    updated_schema = _inline(schema)
    updated_schema["properties"].pop("self")
    updated_schema["required"].remove("self")
    for key in ["$defs", "title"]:
        if key in updated_schema:
            updated_schema.pop(key)

    return SchemaDict(**updated_schema)<|MERGE_RESOLUTION|>--- conflicted
+++ resolved
@@ -80,36 +80,7 @@
         extra = "forbid"
 
 
-<<<<<<< HEAD
-FileOperation.model_json_schema()
-
-
-def convert_to_schema(
-    typed_dict: type[TypedDict],  # type: ignore[valid-type]
-) -> SchemaDict:
-    py_json_map = {
-        "str": "string",
-        "int": "integer",
-        "float": "number",
-        "bool": "boolean",
-        "list": "array",
-        "dict": "object",
-    }
-
-    properties = {}
-    required = []
-
-    for key, type_ in typed_dict.__annotations__.items():
-        properties[key] = {"type": py_json_map[type_.__name__]}
-        required.append(key)
-
-    return {"properties": properties, "required": required}
-
-
 def clean_schema(schema: dict) -> SchemaDict:
-=======
-def clean_inline_schema(schema: dict) -> SchemaDict:
->>>>>>> 470ececd
     """Inlines Pydantic $ref definitions within a JSON schema."""
     definitions = schema.get("$defs", {})
 
